--- conflicted
+++ resolved
@@ -1,10 +1,6 @@
 use alloc::sync::Arc;
-<<<<<<< HEAD
-#[cfg(not(feature = "lfn"))]
-=======
 #[cfg(feature = "lfn")]
 use alloc::vec::Vec;
->>>>>>> 62b70ca0
 use core::num;
 use core::str;
 #[cfg(feature = "lfn")]
