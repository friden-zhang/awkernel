--- conflicted
+++ resolved
@@ -80,7 +80,6 @@
 }
 
 #[cfg(kani)]
-<<<<<<< HEAD
 mod verification {
     use super::*;
     use alloc::vec::Vec;
@@ -111,32 +110,5 @@
             dlist.pop();
             idx += 1;
         }
-=======
-#[kani::proof]
-#[kani::unwind(3)]
-fn check_correctness() {
-    use alloc::vec::Vec;
-
-    let size: usize = 5;
-    let mut dlist = DeltaList::<u32>::Nil;
-    let mut vec = Vec::new();
-    for _ in 0..size {
-        let val: u64 = kani::any();
-        dlist.insert(val, 0);
-        vec.push(val);
-    }
-
-    // doff(sort(T)) に相当
-    vec.sort();
-    for i in size - 1..=1 {
-        vec[i] = vec[i] - vec[i - 1];
-    }
-
-    let mut idx = 0;
-    while let Some((t, _)) = dlist.front() {
-        assert!(vec[idx] == t);
-        dlist.pop();
-        idx += 1;
->>>>>>> b5524bda
     }
 }